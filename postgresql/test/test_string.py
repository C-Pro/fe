--- conflicted
+++ resolved
@@ -200,11 +200,7 @@
 		for unsplit, split, norm in split_qname_samples:
 			xsplit = pg_str.split_qname(unsplit)
 			self.assertEqual(xsplit, split)
-<<<<<<< HEAD
-			self.assertEqual(pg_str.qname(*split), norm)
-=======
 			self.assertEqual(pg_str.qname_if_needed(*split), norm)
->>>>>>> 06b6a7a6
 
 		self.assertRaises(
 			ValueError,
@@ -241,32 +237,6 @@
 			"""'\\foo''bar\\'"""
 		)
 		self.assertEqual(
-<<<<<<< HEAD
-			pg_str.quote_ident("foo"),
-			"foo"
-		)
-		self.assertEqual(
-			pg_str.quote_ident("0foo"),
-			'"0foo"'
-		)
-		self.assertEqual(
-			pg_str.quote_ident("foo0"),
-			'foo0'
-		)
-		self.assertEqual(
-			pg_str.quote_ident("_"),
-			'_'
-		)
-		self.assertEqual(
-			pg_str.quote_ident("_9"),
-			'_9'
-		)
-		self.assertEqual(
-			pg_str.quote_ident('''\\foo'bar\\'''),
-			'''"\\foo'bar\\"'''
-		)
-		self.assertEqual(
-=======
 			pg_str.quote_ident_if_needed("foo"),
 			"foo"
 		)
@@ -299,7 +269,6 @@
 			'"spam"."ham"'
 		)
 		self.assertEqual(
->>>>>>> 06b6a7a6
 			pg_str.escape_ident('"'),
 			'""',
 		)
